--- conflicted
+++ resolved
@@ -11,21 +11,6 @@
 #       - how master and main may be available even though not shown
 
 # TODO:
-<<<<<<< HEAD
-#   - post-completion:
-#    LOW:
-#       - post-completion:
-#           - clean:
-#               - annotations
-#               - spacing
-#           - create instruction manual
-=======
-# - clean:
-#    - annotations
-#    - spacing
-# - create instruction manual
->>>>>>> d1038d39
-
 
 # imports
 import argparse
